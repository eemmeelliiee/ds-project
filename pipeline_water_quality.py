--- conflicted
+++ resolved
@@ -186,13 +186,9 @@
     plt.xlabel('Water Quality Class', fontsize = 12)
     plt.ylabel('Number of Samples', fontsize = 12)
     plt.xticks(range(len(class_order)), x_tick_labels)
-<<<<<<< HEAD
-    plt.savefig(EXP_DIR / '01_water_quality_distribution_count.png', dpi=300)
-=======
     handles = [mpatches.Patch(color=palette_custom[c], label=class_labels[c]) for c in class_order]
     plt.legend(handles = handles, title='Water Quality', bbox_to_anchor=(1.05, 1), loc='upper left')
     plt.savefig('figures/data-exploration/01_water_quality_distribution_count.png', dpi=300)
->>>>>>> 85094898
     plt.close()
 
     # Figure 2 – Max Temperature by Class
@@ -206,13 +202,9 @@
     plt.xlabel('Water Quality Class', fontsize = 12)
     plt.ylabel('Temperature (°C) - Max', fontsize = 12)
     plt.xticks(range(len(class_order)), x_tick_labels)
-<<<<<<< HEAD
-    plt.savefig(EXP_DIR / '02_temp_max_vs_quality.png')
-=======
     handles = [mpatches.Patch(color=palette_custom[c], label=class_labels[c]) for c in class_order]
     plt.legend(handles = handles, title='Water Quality', bbox_to_anchor=(1.05, 1), loc='upper left')
     plt.savefig('figures/data-exploration/02_temp_max_vs_quality.png')
->>>>>>> 85094898
     plt.close()
 
     # Figure 3 – Proportion by Water Body Type
@@ -252,13 +244,9 @@
     plt.xlabel('Water Quality Class', fontsize = 12)
     plt.ylabel('pH Range (Max - Min)', fontsize = 12)
     plt.xticks(range(len(class_order)), x_tick_labels)
-<<<<<<< HEAD
-    plt.savefig(EXP_DIR / '04_ph_range_vs_quality.png')
-=======
     handles = [mpatches.Patch(color=palette_custom[c], label=class_labels[c]) for c in class_order]
     plt.legend(handles = handles, title='Water Quality', bbox_to_anchor=(1.05, 1), loc='upper left')
     plt.savefig('figures/data-exploration/04_ph_range_vs_quality.png')
->>>>>>> 85094898
     plt.close()
 
     # Figure 5 – Proportion by State
